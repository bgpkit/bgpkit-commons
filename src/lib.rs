--- conflicted
+++ resolved
@@ -100,7 +100,6 @@
 //! }
 //! ```
 //!
-<<<<<<< HEAD
 //! ## RPKI utilities
 //!
 //! ### Data sources
@@ -139,11 +138,9 @@
 //! let prefix = IpNet::from_str("1.1.1.0/24").unwrap();
 //! assert_eq!(rpki.validate(&prefix, 13335), RpkiValidation::Valid);
 //! ```
-=======
 //! ## Feature Flags
 //!
 //! - `rustls`: use rustls instead of native-tls for the underlying HTTPS requests
->>>>>>> 08ac8688
 //!
 //! # Built with ❤️ by BGPKIT Team
 //!
