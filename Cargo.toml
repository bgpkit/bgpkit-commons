--- conflicted
+++ resolved
@@ -17,19 +17,17 @@
 [dependencies]
 reqwest = {version = "0.11", default-features = false, features = ["blocking", "json"]}
 serde = {version="1.0", features = ["derive"]}
-oneio = {version="0.13", features=["json"]}
+oneio = {version="0.13", default-features = false, features=["json"]}
 anyhow = "1.0"
 chrono = "0.4"
-<<<<<<< HEAD
 ipnet-trie = "0.0.2"
 ipnet = "2.8"
 
 tracing = "0.1"
 tracing-subscriber = "0.3"
-=======
+
 
 [features]
 default = ["native-tls"]
-native-tls = ["reqwest/default-tls"]
-rustls = ["reqwest/rustls-tls"]
->>>>>>> 08ac8688
+native-tls = ["reqwest/default-tls", "oneio/lib-native-tls"]
+rustls = ["reqwest/rustls-tls", "oneio/lib-rustls"]